import itertools
from collections import defaultdict, Counter
import pandas as pd

class CalculateMetrics(object):
    def __init__(self, league_id, config):
        self.league_id = league_id
        self.config = config

    @staticmethod
    def get_standings(league_standings_data):
        current_standings_data = []
        for team in league_standings_data[0].get("standings").get("teams").get("team"):
            streak_type = team.get("team_standings").get("streak").get("type")
            if streak_type == "loss":
                streak_type = "L"
            elif streak_type == "win":
                streak_type = "W"
            else:
                streak_type = "T"

            current_standings_data.append([
                team.get("team_standings").get("rank"),
                team.get("name"),
                team.get("managers").get("manager").get("nickname"),
                team.get("team_standings").get("outcome_totals").get("wins") + "-" +
                team.get("team_standings").get("outcome_totals").get("losses") + "-" +
                team.get("team_standings").get("outcome_totals").get("ties") + " (" +
                team.get("team_standings").get("outcome_totals").get("percentage") + ")",
                team.get("team_standings").get("points_for"),
                team.get("team_standings").get("points_against"),
                streak_type + "-" + team.get("team_standings").get("streak").get("value"),
                team.get("waiver_priority"),
                team.get("number_of_moves"),
                team.get("number_of_trades")
            ])
        return current_standings_data

    @staticmethod
    def get_score_data(score_results):
        score_results_data = []
        place = 1
        for key, value in score_results:
            ranked_team_name = key
            ranked_team_manager = value.get("manager")
            ranked_weekly_score = "%.2f" % float(value.get("score"))
            ranked_weekly_bench_score = "%.2f" % float(value.get("bench_score"))

            score_results_data.append(
                [place, ranked_team_name, ranked_team_manager, ranked_weekly_score, ranked_weekly_bench_score])

            place += 1

        return score_results_data

    @staticmethod
    def get_coaching_efficiency_data(coaching_efficiency_results, efficiency_dq_count):
        coaching_efficiency_results_data = []
        place = 1
        for key, value in coaching_efficiency_results:
            ranked_team_name = key
            ranked_team_manager = value.get("manager")
            ranked_coaching_efficiency = value.get("coaching_efficiency")

            if ranked_coaching_efficiency == 0.0:
                ranked_coaching_efficiency = "DQ"
                efficiency_dq_count += 1
            else:
                ranked_coaching_efficiency = "%.2f%%" % float(ranked_coaching_efficiency)

            coaching_efficiency_results_data.append(
                [place, ranked_team_name, ranked_team_manager, ranked_coaching_efficiency])

            place += 1

        return coaching_efficiency_results_data

    @staticmethod
    def get_luck_data(luck_results):
        luck_results_data = []
        place = 1
        for key, value in luck_results:
            ranked_team_name = key
            ranked_team_manager = value.get("manager")
            ranked_luck = "%.2f%%" % value.get("luck")

            luck_results_data.append([place, ranked_team_name, ranked_team_manager, ranked_luck])

            place += 1
        return luck_results_data

    def get_num_ties(self, results, results_data, week, tie_type):

        num_ties = sum(manager.count(results_data[0][3]) for manager in results_data) - 1
        newline = ""
        if tie_type == "luck":
            newline = "\n"

        # if there are ties, record them and break them if possible
        if num_ties > 0:
            print("THERE IS A %s TIE IN WEEK %s!%s" % (tie_type.replace("_", " ").upper(), week, newline))
            ties_list = list(results[:num_ties + 1])

            count = num_ties
            index = 0
            while (count + 1) > 0:
                if self.league_id == self.config.get("Fantasy_Football_Report_Settings", "league_of_emperors_id") and tie_type == "score":
                    place = index + 1
                else:
                    place = "1*"
                results_data[index] = [
                    place,
                    ties_list[index][0],
                    ties_list[index][1].get("manager"),
                    ties_list[index][1].get(tie_type)
                ]
                if tie_type == "score":
                    results_data[index].append(ties_list[index][1].get("bench_score"))
                count -= 1
                index += 1
        else:
            print("No %s ties in week %s.%s" % (tie_type.replace("_", " "), week, newline))

        return num_ties

    def resolve_score_ties(self, score_results_data):

        groups = [list(group) for key, group in itertools.groupby(score_results_data, lambda x: x[3])]

        resolved_score_results_data = []
        place = 1
        for group in groups:
            for team in sorted(group, key=lambda x: x[-1], reverse=True):
                if groups.index(group) != 0:
                    team[0] = place
                else:
                    if self.league_id == self.config.get("Fantasy_Football_Report_Settings", "league_of_emperors_id"):
                        team[0] = place
                resolved_score_results_data.append(team)
                place += 1

        return resolved_score_results_data


class CoachingEfficiency(object):
    # prohibited statuses to check team coaching efficiency eligibility
    prohibited_status_list = ["PUP-P", "SUSP", "O", "IR"]

    def __init__(self, roster_settings):
        self.roster_slots = roster_settings["slots"]

        self.flex_positions = {
            "FLEX": roster_settings["flex_positions"],
            "D": ["D", "DB", "DL", "LB", "DT", "DE", "S", "CB"]
        }

    def get_eligible_positions(self, player):
        eligible = []

        for position in self.roster_slots:
            if position in player["eligible_positions"]:
                # special case, because all defensive players get D as an eligible position
                # whereas for offense, there is no special eligible position for FLEX
                if position != "D":
                    eligible.append(position)

                # assign all flex positions the player is eligible for
                for flex_position, base_positions in self.flex_positions.items():
                    if position in base_positions:
                        eligible.append(flex_position)

        return eligible

    def get_optimal_players(self, eligible_players, position):
        player_list = eligible_players[position]

        num_slots = self.roster_slots[position]

        return sorted(player_list, key=lambda x: x["fantasy_points"], reverse=True)[:num_slots]

    def get_optimal_flex(self, eligible_positions, optimal):

        # method to turn player dict into a tuple for use in sets/comparison
        # should just have a class, but w/e
        def create_tuple(player_info):
            return (
                player_info["name"],
                player_info["fantasy_points"]
            )

        for flex_position, base_positions in self.flex_positions.items():
            candidates = set([create_tuple(player) for player in eligible_positions[flex_position]])

            optimal_allocated = set()
            # go through positions that makeup the flex position
            # and add each player from the optimal list to an allocated set
            for base_position in base_positions:
                for player in optimal.get(base_position, []):
                    optimal_allocated.add(create_tuple(player))

            # extract already allocated players from candidates
            available = candidates - optimal_allocated

            num_slots = self.roster_slots[flex_position]

            # convert back to list, sort, take as many as there are slots available
            optimal_flex = sorted(list(available), key=lambda x: x[1], reverse=True)[:num_slots]

            # grab the player dict that matches and return those
            # so that the data types we deal with are all similar
            for player in eligible_positions[flex_position]:
                for optimal_flex_player in optimal_flex:
                    if create_tuple(player) == optimal_flex_player:
                        yield player

    def is_player_eligible(self, player, week):
        return player["status"] in self.prohibited_status_list or player["bye_week"] == week

    def execute_coaching_efficiency(self, team_name, team_info, week, league_roster_active_slots,
                                    disqualification_eligible=False):

        players = team_info["players"]

        eligible_positions = defaultdict(list)

        for player in players:
            for position in self.get_eligible_positions(player):
                eligible_positions[position].append(player)

        # debug stuff
        # import json
        # for position, players in eligible_positions.items():
        #     print("{0}: {1}".format(position, [p["name"] for p in players]))

        optimal_players = []
        optimal = {}

        for position in self.roster_slots:
            if position in self.flex_positions.keys():
                # handle flex positions later...
                continue
            optimal_position = self.get_optimal_players(eligible_positions, position)
            optimal_players.append(optimal_position)
            optimal[position] = optimal_position

        # now that we have optimal by position, figure out flex positions
        optimal_flexes = list(self.get_optimal_flex(eligible_positions, optimal))

        optimal_players.append(optimal_flexes)

        optimal_lineup = [item for sublist in optimal_players for item in sublist]

        # calculate optimal score
        optimal_score = sum([x["fantasy_points"] for x in optimal_lineup])

        # print("optimal lineup for " + team_name)
        # for player in optimal_lineup:
        #     print(player)

        # calculate coaching efficiency
        actual_weekly_score = team_info["score"]

        coaching_efficiency = (actual_weekly_score / optimal_score) * 100

        # apply coaching efficiency eligibility requirements for League of Emperors
        if disqualification_eligible:

            bench_players = [p for p in players if p["selected_position"] == "BN"]
            ineligible_efficiency_player_count = len([p for p in bench_players if self.is_player_eligible(p, week)])
            positions_filled_active = team_info["positions_filled_active"]

            if Counter(league_roster_active_slots) == Counter(positions_filled_active):
                if ineligible_efficiency_player_count <= 4:
                    efficiency_disqualification = False
                else:
                    print("ROSTER INVALID! There are %d inactive players on the bench of %s in week %s!" % (
                        ineligible_efficiency_player_count, team_name, week))
                    efficiency_disqualification = True

            else:
                print(
                    "ROSTER INVALID! There is not a full squad of active players starting on %s in week %s!" % (
                        team_name,
                        week))
                efficiency_disqualification = True

            if efficiency_disqualification:
                coaching_efficiency = 0.0

        return coaching_efficiency


class Breakdown(object):
    def __init__(self):
        pass

    def execute_breakdown(self, teams, matchups_list):

        result = defaultdict(dict)
        matchups = {name: value["result"] for pair in matchups_list for name, value in pair.items()}

        for team_name, team in teams.items():
            record = {
                "W": 0,
                "L": 0,
                "T": 0
            }

            for team_name2, team2 in teams.items():
                if team["team_id"] == team2["team_id"]:
                    continue
                score1 = team["score"]
                score2 = team2["score"]
                if score1 > score2:
                    record["W"] += 1
                elif score1 < score2:
                    record["L"] += 1
                else:
                    record["T"] += 1

            result[team_name]["breakdown"] = record

            # calc luck %
            # TODO: assuming no ties...  how are tiebreakers handled?
            luck = 0.0
            # number of teams excluding current team
            num_teams = float(len(teams.keys())) - 1

            if record["W"] != 0 and record["L"] != 0:
                matchup_result = matchups[team_name]
                if matchup_result == "W" or matchup_result == "T":
                    luck = (record["L"] + record["T"]) / num_teams
                else:
                    luck = 0 - (record["W"] + record["T"]) / num_teams

            result[team_name]["luck"] = luck

        for team in teams:
            # "%.2f%%" % luck
            teams[team]['luck'] = result[team]['luck'] * 100
            teams[team]['breakdown'] = result[team]['breakdown']
            teams[team]['matchup_result'] = result[team]

        return result


class SeasonAverageCalculator(object):
    def __init__(self, team_names, report_info_dict):
        self.team_names = team_names
        self.report_info_dict = report_info_dict

    def get_average(self, data, key, with_percent_bool, append=True, reverse=True):
        """
        append parameter is hack to support bench scoring for a specific use case
        TODO: dont do that
        """

        season_average_list = []
        team_index = 0
        for team in data:
            team_name = self.team_names[team_index]
            season_average_value = "{0:.2f}".format(sum([float(week[1]) for week in team]) / float(len(team)))
            season_average_list.append([team_name, season_average_value])
            team_index += 1
        ordered_average_values = sorted(season_average_list, key=lambda x: float(x[1]), reverse=reverse)
        for team in ordered_average_values:
            ordered_average_values[ordered_average_values.index(team)] = [ordered_average_values.index(team), team[0],
                                                                          team[1]]

        ordered_season_average_list = []
        for ordered_team in self.report_info_dict.get(key):
            for team in ordered_average_values:
                if ordered_team[1] == team[1]:
<<<<<<< HEAD
                    value = "{0}{1} ({2})".format(str(team[2]), "%" if with_percent_bool else "", str(ordered_average_values.index(team) + 1))
                    if append:
                        ordered_team.append(value)
                    else:
                        ordered_team.insert(-1, value)
=======
                    # reformat values and add averages to data columns
                    if with_percent_bool:
                        ordered_team[3] = "{0:.2f}%".format(float(str(ordered_team[3]).replace("%", "")))
                        ordered_team.append(str(team[2]) + "% (" + str(ordered_average_values.index(team) + 1) + ")")
                    else:
                        ordered_team[3] = "{0:.2f}".format(float(str(ordered_team[3])))
                        ordered_team.insert(-1, str(team[2]) + " (" + str(ordered_average_values.index(team) + 1) + ")")
>>>>>>> d47c50f0
                    ordered_season_average_list.append(ordered_team)
        return ordered_season_average_list


class PointsByPosition(object):
    def __init__(self, roster_settings):

        self.roster_slots = roster_settings.get("slots")
        self.flex_positions = {
            "FLEX": roster_settings["flex_positions"],
            "D": ["D", "DB", "DL", "LB", "DT", "DE", "S", "CB"]
        }

    @staticmethod
    def get_starting_players(players):
        return [p for p in players if p["selected_position"] != "BN"]

    @staticmethod
    def get_points_for_position(players, position):
        total_points_by_position = 0
        for player in players:
            player_positions = player["eligible_positions"]
            if not isinstance(player_positions, list):
                player_positions = [player_positions]
            if position in player_positions and player["selected_position"] != "BN":
                total_points_by_position += float(player["fantasy_points"])

        return total_points_by_position

    @staticmethod
    def calculate_points_by_position_season_averages(season_average_points_by_position_dict, report_info_dict):

        for team in season_average_points_by_position_dict.keys():
            points_by_position = season_average_points_by_position_dict.get(team)
            season_average_points_by_position = {}
            for week in points_by_position:
                for position in week:
                    position_points = season_average_points_by_position.get(position[0])
                    if position_points:
                        season_average_points_by_position[position[0]] = position_points + position[1]
                    else:
                        season_average_points_by_position[position[0]] = position[1]
            season_average_points_by_position_list = []
            for position in season_average_points_by_position.keys():
                season_average_points_by_position_list.append(
                    [position, season_average_points_by_position.get(position) / len(points_by_position)])
            season_average_points_by_position_list = sorted(season_average_points_by_position_list, key=lambda x: x[0])
            season_average_points_by_position_dict[team] = season_average_points_by_position_list

        report_info_dict["season_average_points_by_position"] = season_average_points_by_position_dict

    def execute_points_by_position(self, team_info):

        players = team_info["players"]

        player_points_by_position = []
        starting_players = self.get_starting_players(players)
        for slot in self.roster_slots.keys():
            if slot != "BN" and slot != "FLEX":
                player_points_by_position.append([slot, self.get_points_for_position(starting_players, slot)])

        player_points_by_position = sorted(player_points_by_position, key=lambda x: x[0])
        return player_points_by_position

<<<<<<< HEAD

class PowerRanking():

    def power_ranking(self, row):
        result = (row['score_rank'] + row['coach_rank'] + row['luck_rank']) / 3.0

        return result

    def execute(self, teams):
        """
        avg of (weekly points rank + weekly overall win rank)
        """

        teams = [teams[key] for key in teams]

        df = pd.DataFrame.from_dict(teams)

        df['score_rank'] = df['weekly_score'].rank(ascending=False)
        df['coach_rank'] = df['coaching_efficiency'].rank(ascending=False)
        df['luck_rank'] = df['luck'].rank(ascending=False)
        df['power_rank'] = df.apply(self.power_ranking, axis=1).rank()

        # convert to just return calculated results
        # TODO: this is probably not the best way?

        teams = df.to_dict(orient='records')

        results = {}

        for team in teams:            
            results[team['name']] = {
                'score_rank': team['score_rank'],
                'coach_rank': team['coach_rank'],
                'luck_rank': team['luck_rank'],
                'power_rank': team['power_rank']
            }

        return results
=======
    def get_weekly_points_by_position(self, league_id, config, week, roster, active_slots, team_results_dict):

        coaching_efficiency = CoachingEfficiency(roster)
        weekly_points_by_position_data = []
        for team_name, team_info in team_results_dict.items():
            disqualification_eligible = league_id == config.get("Fantasy_Football_Report_Settings",
                                                                "league_of_emperors_id")
            team_info["coaching_efficiency"] = coaching_efficiency.execute_coaching_efficiency(team_name, team_info,
                                                                                               int(week),
                                                                                               active_slots,
                                                                                               disqualification_eligible=disqualification_eligible)
            for slot in roster["slots"].keys():
                if roster["slots"].get(slot) == 0:
                    del roster["slots"][slot]
            player_points_by_position = self.execute_points_by_position(team_info)
            weekly_points_by_position_data.append([team_name, player_points_by_position])

        # Option to disqualify chosen team for current week of coaching efficiency
        if week == config.get("Fantasy_Football_Report_Settings", "chosen_week"):
            disqualified_team = config.get("Fantasy_Football_Report_Settings",
                                           "coaching_efficiency_disqualified_team")
            if disqualified_team:
                team_results_dict.get(disqualified_team)["coaching_efficiency"] = "0.0%"

        return weekly_points_by_position_data
>>>>>>> d47c50f0
<|MERGE_RESOLUTION|>--- conflicted
+++ resolved
@@ -371,21 +371,18 @@
         for ordered_team in self.report_info_dict.get(key):
             for team in ordered_average_values:
                 if ordered_team[1] == team[1]:
-<<<<<<< HEAD
-                    value = "{0}{1} ({2})".format(str(team[2]), "%" if with_percent_bool else "", str(ordered_average_values.index(team) + 1))
-                    if append:
-                        ordered_team.append(value)
-                    else:
-                        ordered_team.insert(-1, value)
-=======
                     # reformat values and add averages to data columns
+                    # value = "{0}{1} ({2})".format(str(team[2]), "%" if with_percent_bool else "", str(ordered_average_values.index(team) + 1))
+                    # if append:
+                    #     ordered_team.append(value)
+                    # else:
+                    #     ordered_team.insert(-1, value)
                     if with_percent_bool:
                         ordered_team[3] = "{0:.2f}%".format(float(str(ordered_team[3]).replace("%", "")))
                         ordered_team.append(str(team[2]) + "% (" + str(ordered_average_values.index(team) + 1) + ")")
                     else:
                         ordered_team[3] = "{0:.2f}".format(float(str(ordered_team[3])))
                         ordered_team.insert(-1, str(team[2]) + " (" + str(ordered_average_values.index(team) + 1) + ")")
->>>>>>> d47c50f0
                     ordered_season_average_list.append(ordered_team)
         return ordered_season_average_list
 
@@ -450,46 +447,6 @@
         player_points_by_position = sorted(player_points_by_position, key=lambda x: x[0])
         return player_points_by_position
 
-<<<<<<< HEAD
-
-class PowerRanking():
-
-    def power_ranking(self, row):
-        result = (row['score_rank'] + row['coach_rank'] + row['luck_rank']) / 3.0
-
-        return result
-
-    def execute(self, teams):
-        """
-        avg of (weekly points rank + weekly overall win rank)
-        """
-
-        teams = [teams[key] for key in teams]
-
-        df = pd.DataFrame.from_dict(teams)
-
-        df['score_rank'] = df['weekly_score'].rank(ascending=False)
-        df['coach_rank'] = df['coaching_efficiency'].rank(ascending=False)
-        df['luck_rank'] = df['luck'].rank(ascending=False)
-        df['power_rank'] = df.apply(self.power_ranking, axis=1).rank()
-
-        # convert to just return calculated results
-        # TODO: this is probably not the best way?
-
-        teams = df.to_dict(orient='records')
-
-        results = {}
-
-        for team in teams:            
-            results[team['name']] = {
-                'score_rank': team['score_rank'],
-                'coach_rank': team['coach_rank'],
-                'luck_rank': team['luck_rank'],
-                'power_rank': team['power_rank']
-            }
-
-        return results
-=======
     def get_weekly_points_by_position(self, league_id, config, week, roster, active_slots, team_results_dict):
 
         coaching_efficiency = CoachingEfficiency(roster)
@@ -515,4 +472,42 @@
                 team_results_dict.get(disqualified_team)["coaching_efficiency"] = "0.0%"
 
         return weekly_points_by_position_data
->>>>>>> d47c50f0
+
+
+class PowerRanking():
+
+    def power_ranking(self, row):
+        result = (row['score_rank'] + row['coach_rank'] + row['luck_rank']) / 3.0
+
+        return result
+
+    def execute(self, teams):
+        """
+        avg of (weekly points rank + weekly overall win rank)
+        """
+
+        teams = [teams[key] for key in teams]
+
+        df = pd.DataFrame.from_dict(teams)
+
+        df['score_rank'] = df['weekly_score'].rank(ascending=False)
+        df['coach_rank'] = df['coaching_efficiency'].rank(ascending=False)
+        df['luck_rank'] = df['luck'].rank(ascending=False)
+        df['power_rank'] = df.apply(self.power_ranking, axis=1).rank()
+
+        # convert to just return calculated results
+        # TODO: this is probably not the best way?
+
+        teams = df.to_dict(orient='records')
+
+        results = {}
+
+        for team in teams:
+            results[team['name']] = {
+                'score_rank': team['score_rank'],
+                'coach_rank': team['coach_rank'],
+                'luck_rank': team['luck_rank'],
+                'power_rank': team['power_rank']
+            }
+
+        return results