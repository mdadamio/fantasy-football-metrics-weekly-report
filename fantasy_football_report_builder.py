--- conflicted
+++ resolved
@@ -9,11 +9,7 @@
 import yql
 from yql.storage import FileTokenStore
 
-<<<<<<< HEAD
-from metrics import CoachingEfficiency, PointsByPosition, SeasonAverageCalculator, Breakdown, PowerRanking
-=======
-from metrics import PointsByPosition, SeasonAverageCalculator, Breakdown, CalculateMetrics
->>>>>>> d47c50f0
+from metrics import PointsByPosition, SeasonAverageCalculator, Breakdown, CalculateMetrics, PowerRanking
 from pdf_generator import PdfGenerator
 
 
@@ -278,12 +274,8 @@
                 "name": team_name,
                 "manager": teams_dict.get(team).get("manager"),
                 "players": players,
-<<<<<<< HEAD
-                "weekly_score": sum([p["fantasy_points"] for p in players if p["selected_position"] != "BN"]),
-=======
                 "score": sum([p["fantasy_points"] for p in players if p["selected_position"] != "BN"]),
                 # "score": test_score,
->>>>>>> d47c50f0
                 "bench_score": sum([p["fantasy_points"] for p in players if p["selected_position"] == "BN"]),
                 "team_id": team_id,
                 "positions_filled_active": positions_filled_active
@@ -302,28 +294,13 @@
 
         # calculate coaching efficiency metric and add values to team_results_dict, and get and points by position
         points_by_position = PointsByPosition(self.roster)
-<<<<<<< HEAD
-        weekly_team_points_by_position_data_list = []
-        for team_name, team_info in team_results_dict.items():
-            disqualification_eligible = self.league_id == self.config.get("Fantasy_Football_Report_Settings",
-                                                                          "league_of_emperors_id")
-            team_info["coaching_efficiency"] = coaching_efficiency.execute_coaching_efficiency(team_name, team_info,
-                                                                                               int(chosen_week),
-                                                                                               self.league_roster_active_slots,
-                                                                                               disqualification_eligible=disqualification_eligible)
-            for slot in self.roster["slots"].keys():
-                if self.roster["slots"].get(slot) == 0:
-                    del self.roster["slots"][slot]
-            player_points_by_position = points_by_position.execute_points_by_position(team_info)
-            weekly_team_points_by_position_data_list.append([team_name, player_points_by_position])
-
-        breakdown = Breakdown()
-        team_breakdown = breakdown.execute(team_results_dict, team_matchup_result_dict)
-
-        for team_name in team_results_dict:
-            team_results_dict[team_name]['luck'] = team_breakdown[team_name]['luck'] * 100
-            team_results_dict[team_name]['breakdown'] = team_breakdown[team_name]['breakdown']
-            team_results_dict[team_name]['matchup_result'] = team_matchup_result_dict[team_name]
+        weekly_points_by_position_data = points_by_position.get_weekly_points_by_position(self.league_id, self.config,
+                                                                                          chosen_week, self.roster,
+                                                                                          self.league_roster_active_slots,
+                                                                                          team_results_dict)
+
+        # calculate luck metric and add values to team_results_dict
+        Breakdown().execute_breakdown(team_results_dict, matchups_list)
 
         power_ranking_metric = PowerRanking()
         rankings = power_ranking_metric.execute(team_results_dict)
@@ -342,47 +319,6 @@
                 [value.get('power_rank'), key, team_results_dict[key]['manager']]
             )
 
-        final_weekly_score_results_list = sorted(team_results_dict.iteritems(),
-                                                 key=lambda (k, v): (float(v.get("weekly_score")), k))[::-1]
-
-        weekly_score_results_data_list = []
-        place = 1
-        for key, value in final_weekly_score_results_list:
-            ranked_team_name = key
-            ranked_team_manager = value.get("manager")
-            ranked_weekly_score = value.get("weekly_score")
-            ranked_weekly_bench_score = value.get("bench_score")
-
-            weekly_score_results_data_list.append(
-                [place, ranked_team_name, ranked_team_manager, ranked_weekly_score, ranked_weekly_bench_score])
-
-            place += 1
-
-        # results.sort(key=lambda x: x.get("luck"), reverse=True)
-
-        # Option to disqualify chosen team for current week of coaching efficiency
-        if chosen_week == self.config.get("Fantasy_Football_Report_Settings", "chosen_week"):
-            disqualified_team = self.config.get("Fantasy_Football_Report_Settings",
-                                                "coaching_efficiency_disqualified_team")
-            if disqualified_team:
-                team_results_dict.get(disqualified_team)["coaching_efficiency"] = "0.0%"
-
-        final_coaching_efficiency_results_list = sorted(team_results_dict.iteritems(),
-                                                        key=lambda (k, v): (v.get("coaching_efficiency"), k), reverse=True)
-        final_luck_results_list = sorted(team_results_dict.iteritems(),
-                                         key=lambda (k, v): (v.get("luck"), k), reverse=True)
-
-        # create data for coaching efficiency table
-        coaching_efficiency_results_data_list = []
-=======
-        weekly_points_by_position_data = points_by_position.get_weekly_points_by_position(self.league_id, self.config,
-                                                                                          chosen_week, self.roster,
-                                                                                          self.league_roster_active_slots,
-                                                                                          team_results_dict)
-
-        # calculate luck metric and add values to team_results_dict
-        Breakdown().execute_breakdown(team_results_dict, matchups_list)
-
         # create score data for table
         score_results = sorted(team_results_dict.iteritems(),
                                key=lambda (k, v): (float(v.get("score")), k), reverse=True)
@@ -392,7 +328,6 @@
         coaching_efficiency_results = sorted(team_results_dict.iteritems(),
                                              key=lambda (k, v): (v.get("coaching_efficiency"), k),
                                              reverse=True)
->>>>>>> d47c50f0
         efficiency_dq_count = 0
         coaching_efficiency_results_data = calculate_metrics.get_coaching_efficiency_data(
             coaching_efficiency_results, efficiency_dq_count)
@@ -416,19 +351,12 @@
         num_tied_lucks = calculate_metrics.get_num_ties(luck_results, luck_results_data, chosen_week, tie_type="luck")
 
         report_info_dict = {
-<<<<<<< HEAD
-            "weekly_standings_results_data_list": weekly_standings_results_data_list,
-            "weekly_score_results_data_list": weekly_score_results_data_list,
-            "coaching_efficiency_results_data_list": coaching_efficiency_results_data_list,
-            "weekly_luck_results_data_list": weekly_luck_results_data_list,
-            "power_rank_results_data_list": power_rank_results_data_list,
-=======
             "team_results": team_results_dict,
             "current_standings_data": current_standings_data,
             "score_results_data": score_results_data,
             "coaching_efficiency_results_data": coaching_efficiency_results_data,
             "luck_results_data": luck_results_data,
->>>>>>> d47c50f0
+            "power_rank_results_data_list": power_rank_results_data_list,
             "num_tied_scores": num_tied_scores,
             "num_tied_coaching_efficiencies": num_tied_coaching_efficiencies,
             "num_tied_lucks": num_tied_lucks,
@@ -520,17 +448,6 @@
 
         # calculate season average metrics and then add columns for them to their respective metric table data
         season_average_calculator = SeasonAverageCalculator(chosen_week_ordered_team_names, report_info_dict)
-<<<<<<< HEAD
-        report_info_dict["weekly_score_results_data_list"] = season_average_calculator.get_average(
-            time_series_points_data, "weekly_score_results_data_list", False, append=False)
-        report_info_dict["coaching_efficiency_results_data_list"] = season_average_calculator.get_average(
-            time_series_efficiency_data, "coaching_efficiency_results_data_list", True)
-        report_info_dict["weekly_luck_results_data_list"] = season_average_calculator.get_average(time_series_luck_data,
-                                                                                                  "weekly_luck_results_data_list",
-                                                                                                  True)
-        report_info_dict['power_rank_results_data_list'] = season_average_calculator.get_average(
-            time_series_power_rank_data, "power_rank_results_data_list", False, reverse=False)
-=======
         report_info_dict["score_results_data"] = season_average_calculator.get_average(
             time_series_points_data, "score_results_data", False)
         report_info_dict["coaching_efficiency_results_data"] = season_average_calculator.get_average(
@@ -538,7 +455,8 @@
         report_info_dict["luck_results_data"] = season_average_calculator.get_average(time_series_luck_data,
                                                                                       "luck_results_data",
                                                                                       True)
->>>>>>> d47c50f0
+        report_info_dict['power_rank_results_data_list'] = season_average_calculator.get_average(
+            time_series_power_rank_data, "power_rank_results_data_list", False, reverse=False)
 
         line_chart_data_list = [chosen_week_ordered_team_names, chosen_week_ordered_managers, time_series_points_data,
                                 time_series_efficiency_data,
@@ -567,33 +485,15 @@
 
         # instantiate pdf generator
         pdf_generator = PdfGenerator(
-<<<<<<< HEAD
-            weekly_standings_results_data=report_info_dict.get("weekly_standings_results_data_list"),
-            weekly_score_results_data=report_info_dict.get("weekly_score_results_data_list"),
-            weekly_coaching_efficiency_results_data=report_info_dict.get("coaching_efficiency_results_data_list"),
-            weekly_luck_results_data=report_info_dict.get("weekly_luck_results_data_list"),
-            weekly_power_rank_data=report_info_dict.get('power_rank_results_data_list'),
-            num_tied_scores=report_info_dict.get("num_tied_scores"),
-            num_tied_efficiencies=report_info_dict.get("num_tied_efficiencies"),
-            num_tied_luck=report_info_dict.get("num_tied_luck"),
-            efficiency_dq_count=report_info_dict.get("efficiency_dq_count"),
-=======
->>>>>>> d47c50f0
             league_id=self.league_id,
             report_title_text=report_title_text,
             standings_title_text="League Standings",
             scores_title_text="Team Score Rankings",
             coaching_efficiency_title_text="Team Coaching Efficiency Rankings",
             luck_title_text="Team Luck Rankings",
-<<<<<<< HEAD
-            tied_weekly_luck_bool=report_info_dict.get("tied_weekly_luck_bool"),
             power_tank_title_text="Team Power Rankings",
-            weekly_team_points_by_position=report_info_dict.get("weekly_team_points_by_position"),
-            season_average_team_points_by_position=report_info_dict.get("season_average_team_points_by_position")
-=======
             report_footer_text=report_footer_text,
             report_info_dict=report_info_dict
->>>>>>> d47c50f0
         )
 
         # generate pdf of report
